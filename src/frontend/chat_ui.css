--- conflicted
+++ resolved
@@ -1,4 +1,3 @@
-<<<<<<< HEAD
 :root {
   --bg-dark: #1a1a1a;
   --bg-secondary: #2d2d2d;
@@ -547,9 +546,12 @@
   margin-bottom: 10px;
   display: flex;
   align-items: flex-start; /* allow multi-line */
+  align-items: flex-start; /* allow multi-line */
   justify-content: space-between;
   background-color: var(--bg-tertiary);
   color: var(--text-light);
+  flex-wrap: wrap; /* allow wrapping */
+  word-break: break-word; /* break long words */
   flex-wrap: wrap; /* allow wrapping */
   word-break: break-word; /* break long words */
 }
@@ -562,6 +564,7 @@
   margin-bottom: 10px;
   display: flex;
   align-items: flex-start; /* allow multi-line */
+  align-items: flex-start; /* allow multi-line */
   justify-content: space-between;
   background-color: var(--bg-tertiary);
   color: var(--text-light);
@@ -578,8 +581,22 @@
   color: #d32f2f;
   cursor: pointer;
   font-size: 16px;
-}
-
+  flex-wrap: wrap; /* allow wrapping */
+  word-break: break-word; /* break long words */
+}
+
+
+/* --- Default (Dark) Theme --- */
+html[data-theme="dark"] .doc-remove-btn {
+  margin-left: 10px;
+  background: none;
+  border: none;
+  color: #d32f2f;
+  cursor: pointer;
+  font-size: 16px;
+}
+
+/* --- Light Theme --- */
 /* --- Light Theme --- */
 html[data-theme="light"] .doc-remove-btn {
   margin-left: 10px;
@@ -642,649 +659,4 @@
 }
 
 
-=======
-:root {
-  --bg-dark: #1a1a1a;
-  --bg-secondary: #2d2d2d;
-  --bg-tertiary: #404040;
-  --border-color: #404040;
-  --accent: #6b9eff;
-  --accent-hover: #5a8bef;
-  --text-light: #ffffff;
-  --text-muted: #909090;
-}
-
-html[data-theme="light"] {
-  --bg-dark: #ffffff;
-  --bg-secondary: #f5f5f5;
-  --bg-tertiary: #e0e0e0;
-  --border-color: #cccccc;
-  --accent: #6b9eff;
-  --accent-hover: #5a8bef;
-  --text-light: #000000;
-  --text-muted: #606060;
-}
-
-:root {
-  --padding-base: 16px;
-  --radius: 8px;
-  --transition: 0.3s;
-  color-scheme: light dark;
-}
-
-* {
-  margin: 0;
-  padding: 0;
-  box-sizing: border-box;
-}
-
-html,
-body {
-  height: 100%;
-  width: 100%;
-  overflow: hidden;
-  background: var(--bg-dark);
-  color: var(--text-light);
-  font-family: -apple-system, BlinkMacSystemFont, 'Segoe UI', Roboto, sans-serif;
-}
-
-.container {
-  display: flex;
-  height: 100%;
-}
-
-.header {
-  position: fixed;
-  top: 0;
-  left: 0;
-  right: 0;
-  height: 60px;
-  background: var(--bg-secondary);
-  border-bottom: 1px solid var(--border-color);
-  display: flex;
-  align-items: center;
-  justify-content: center;
-  padding: 0 var(--padding-base);
-  z-index: 1000;
-}
-
-.logo-img {
-  height: 125px;
-  display: block;
-}
-
-html[data-theme="light"] .logo-img {
-  filter: invert(100%);
-}
-
-html[data-theme="dark"] .logo-img {
-  filter: none;
-}
-
-.logo {
-  display: flex;
-  align-items: center;
-  justify-content: center;
-  gap: 8px;
-}
-
-.theme-toggle {
-  background: none;
-  border: none;
-  cursor: pointer;
-  padding: 4px;
-  position: absolute;
-  right: var(--padding-base);
-  top: 50%;
-  transform: translateY(-50%);
-}
-
-.theme-toggle img {
-  width: 24px;
-  height: 24px;
-}
-
-html[data-theme="dark"] .theme-toggle img {
-  filter: none;
-}
-
-html[data-theme="light"] .theme-toggle img {
-  filter: invert(100%);
-}
-
-.sidebar,
-.right-sidebar {
-  background: var(--bg-secondary);
-  border: 1px solid var(--border-color);
-  padding-top: 60px;
-  display: flex;
-  flex-direction: column;
-  width: 220px;
-}
-
-.sidebar {
-  background: var(--bg-secondary);
-  border: 1px solid var(--border-color);
-  padding-top: 60px;
-  display: flex;
-  flex-direction: column;
-  position: relative;
-  flex: 0 0 auto;
-  width: 350px;
-  min-width: 300px;
-}
-
-.right-sidebar {
-  flex: 0.7 1 220px;
-}
-
-.sidebar-header {
-  padding: var(--padding-base);
-  border-bottom: 1px solid var(--border-color);
-}
-
-.sidebar-title {
-  font-size: 16px;
-  font-weight: 600;
-  margin-bottom: var(--padding-base);
-}
-
-.add-btn {
-  background: var(--bg-tertiary);
-  border: none;
-  color: var(--text-light);
-  padding: 8px;
-  border-radius: var(--radius);
-  cursor: pointer;
-  font-size: 14px;
-  width: 100%;
-  display: flex;
-  align-items: center;
-  justify-content: center;
-  gap: 8px;
-  transition: filter var(--transition);
-}
-
-.add-btn:disabled {
-  opacity: 0.5;
-  cursor: not-allowed;
-}
-
-.add-btn img {
-  width: 24px;
-  height: 24px;
-}
-
-html[data-theme="dark"] .add-btn img {
-  filter: none;
-}
-
-html[data-theme="light"] .add-btn img {
-  filter: invert(100%);
-}
-
-.add-btn span {
-  display: inline-block;
-}
-
-.add-btn:hover:not(:disabled) {
-  filter: brightness(1.1);
-}
-
-.sources-section {
-  flex: 1;
-  overflow-y: auto;
-  padding: var(--padding-base);
-}
-
-
-.main-content {
-  display: flex;
-  flex: 1.3 1 0;
-  height: 100%;
-  padding-top: 60px;
-}
-
-.chat-container {
-  display: flex;
-  flex-direction: column;
-  width: 100%;
-}
-
-.chat-header {
-  padding: var(--padding-base);
-  border-bottom: 1px solid var(--border-color);
-}
-
-.chat-title {
-  font-size: 18px;
-  font-weight: 600;
-}
-
-.messages-area {
-  flex: 1;
-  padding: var(--padding-base);
-  overflow-y: auto;
-  display: flex;
-  flex-direction: column;
-  gap: 12px;
-  scrollbar-width: thin;
-  scrollbar-color: var(--text-muted) transparent;
-}
-
-.message {
-  background: #23232e;
-  color: #f5f6fa;
-  border-radius: 18px 18px 18px 4px;
-  padding: 18px 28px;
-  font-size: 16px;
-  line-height: 1.75;
-  margin: 10px 0;
-  box-shadow: 0 6px 18px rgba(0, 0, 0, 0.08);
-  max-width: 88%;
-  word-break: break-word;
-  transition: background 0.2s;
-  animation: fadein 0.4s;
-}
-
-@keyframes fadein {
-  from {
-    opacity: 0;
-    transform: translateY(20px);
-  }
-
-  to {
-    opacity: 1;
-    transform: none;
-  }
-}
-
-.message.user {
-  background: #252525;
-  color: #fff;
-  align-self: flex-end;
-  border-radius: 18px 4px 18px 18px;
-  /* box-shadow: 0 4px 16px rgba(50,90,255,0.12); */
-}
-
-.message.assistant {
-  background: #23232e;
-  color: #f5f6fa;
-  align-self: flex-start;
-}
-
-.message img {
-  max-width: 200px;
-  border-radius: 8px;
-  margin-top: 8px;
-}
-
-.message pre {
-  background: #191c23;
-  color: #ffe;
-  font-size: 15px;
-  margin: 12px 0;
-  padding: 14px;
-  border-radius: 8px;
-  overflow-x: auto;
-}
-
-.message code {
-  background: #2a2a36;
-  color: #ffd27f;
-  padding: 3px 8px;
-  border-radius: 5px;
-  font-family: 'Fira Mono', monospace;
-  font-size: 15px;
-}
-
-.message a {
-  color: #6b9eff;
-  text-decoration: underline;
-  font-weight: 500;
-  word-break: break-all;
-  transition: color 0.2s;
-}
-
-.message a:hover {
-  color: #aabfff;
-}
-
-.message.assistant pre,
-.message.user pre {
-  background: #191c23;
-  color: #e7e7e7;
-  font-size: 15px;
-  margin: 12px 0;
-  padding: 12px;
-  border-radius: 8px;
-  overflow-x: auto;
-}
-
-.message.assistant code,
-.message.user code {
-  background: #252525;
-  color: #ffd27f;
-  padding: 3px 7px;
-  border-radius: 4px;
-  font-family: 'Fira Mono', monospace;
-  font-size: 15px;
-}
-
-.message.assistant a,
-.message.user a {
-  color: #82aaff;
-  text-decoration: underline;
-  word-break: break-all;
-}
-
-.message ul,
-.message ol {
-  margin: 14px 0 14px 34px;
-  padding-left: 12px;
-  color: #e1e5fa;
-}
-
-.message li {
-  margin: 6px 0;
-}
-
-.message blockquote {
-  border-left: 5px solid #6b9eff;
-  background: #1a2240;
-  color: #b0c4de;
-  margin: 14px 0;
-  padding: 14px 24px;
-  border-radius: 8px;
-  font-style: italic;
-}
-
-.message strong {
-  color: #fff;
-  font-weight: 700;
-}
-
-.message em {
-  color: #fff;
-  font-style: italic;
-}
-
-
-
-.input-area {
-  position: sticky;
-  bottom: 0;
-  background: var(--bg-secondary);
-  padding: var(--padding-base);
-  border-top: 1px solid var(--border-color);
-  display: flex;
-  flex-direction: column;
-  gap: 8px;
-  z-index: 500;
-}
-
-.preview-area {
-  display: flex;
-  flex-wrap: wrap;
-  gap: 8px;
-  max-height: calc(50px * 2 + 8px);
-  overflow-y: auto;
-}
-
-.preview-area img {
-  width: 50px;
-  height: 50px;
-  object-fit: cover;
-  border-radius: var(--radius);
-}
-
-.input-row {
-  display: flex;
-  align-items: center;
-  gap: 8px;
-}
-
-.chat-input {
-  flex: 1;
-  background: var(--bg-tertiary);
-  border: 1px solid var(--border-color);
-  border-radius: var(--radius);
-  padding: 8px;
-  line-height: 1.8;
-  min-height: calc(1.8em + 18px);
-  max-height: 160px;
-  overflow-y: auto;
-  color: var(--text-light);
-  font-family: -apple-system, BlinkMacSystemFont, 'Segoe UI', Roboto, sans-serif;
-  font-size: 14px;
-  resize: none;
-  transition: border-color var(--transition);
-  direction: rtl;
-  unicode-bidi: plaintext;
-  text-align: left;
-}
-
-.chat-input::-webkit-scrollbar {
-  width: 6px;
-}
-
-.chat-input::-webkit-scrollbar-track {
-  background: transparent;
-}
-
-.chat-input::-webkit-scrollbar-thumb {
-  background-color: var(--text-muted);
-  border-radius: 3px;
-}
-
-.chat-input {
-  scrollbar-width: thin;
-  scrollbar-color: var(--text-muted) transparent;
-}
-
-.chat-input:focus {
-  outline: none;
-  border-color: var(--accent);
-}
-
-.chat-input::placeholder {
-  color: var(--text-muted);
-}
-
-.file-btn,
-.send-btn {
-  background: var(--bg-tertiary);
-  border: none;
-  color: var(--text-light);
-  width: 44px;
-  height: 44px;
-  border-radius: var(--radius);
-  cursor: pointer;
-  display: flex;
-  align-items: center;
-  justify-content: center;
-  transition: filter var(--transition);
-  padding: 0;
-}
-
-.file-btn img,
-.send-btn img {
-  width: 24px;
-  height: 24px;
-}
-
-html[data-theme="dark"] .file-btn img,
-html[data-theme="dark"] .send-btn img {
-  filter: none;
-}
-
-html[data-theme="light"] .file-btn img,
-html[data-theme="light"] .send-btn img {
-  filter: invert(100%);
-}
-
-.file-btn:hover,
-.send-btn:hover:not(:disabled) {
-  filter: brightness(1.2);
-}
-
-.send-btn:disabled {
-  opacity: 0.5;
-  cursor: not-allowed;
-}
-
-.map-container {
-  flex: 1;
-  padding: var(--padding-base);
-}
-
-.map-frame {
-  width: 100%;
-  height: 100%;
-  border: none;
-  border-radius: var(--radius);
-}
-
-@media (max-width: 768px) {
-
-  .sidebar,
-  .right-sidebar {
-    width: 250px;
-  }
-}
-
-@media (max-width: 640px) {
-
-  .sidebar,
-  .right-sidebar {
-    position: fixed;
-    top: 60px;
-    height: calc(100% - 60px);
-    transition: transform var(--transition);
-  }
-
-  .sidebar {
-    transform: translateX(-100%);
-  }
-
-  .sidebar.open {
-    transform: translateX(0);
-  }
-
-  .right-sidebar {
-    transform: translateX(100%);
-    width: 90%;
-  }
-
-  .right-sidebar.open {
-    transform: translateX(-10%);
-  }
-}
-
-/*  For Source Docuemment buttons        */
-
-/* --- Default (Dark) Theme --- */
-html[data-theme="dark"] .doc-item {
-  border: var(--bg-tertiary);
-  border-radius: 8px;
-  padding: 8px 12px;
-  margin-bottom: 10px;
-  display: flex;
-  align-items: flex-start; /* allow multi-line */
-  justify-content: space-between;
-  background-color: var(--bg-tertiary);
-  color: var(--text-light);
-  flex-wrap: wrap; /* allow wrapping */
-  word-break: break-word; /* break long words */
-}
-
-/* --- Light Theme --- */
-html[data-theme="light"] .doc-item {
-  border: var(--bg-tertiary);
-  border-radius: 8px;
-  padding: 8px 12px;
-  margin-bottom: 10px;
-  display: flex;
-  align-items: flex-start; /* allow multi-line */
-  justify-content: space-between;
-  background-color: var(--bg-tertiary);
-  color: var(--text-light);
-  flex-wrap: wrap; /* allow wrapping */
-  word-break: break-word; /* break long words */
-}
-
-
-/* --- Default (Dark) Theme --- */
-html[data-theme="dark"] .doc-remove-btn {
-  margin-left: 10px;
-  background: none;
-  border: none;
-  color: #d32f2f;
-  cursor: pointer;
-  font-size: 16px;
-}
-
-/* --- Light Theme --- */
-html[data-theme="light"] .doc-remove-btn {
-  margin-left: 10px;
-  background: none;
-  border: none;
-  color: #d32f2f;
-  cursor: pointer;
-  font-size: 16px;
-}
-
-/*  For Remove All Button Docuemment buttons        */
-.add-btn.danger {
-  background: #d32f2f;
-  color: #fff;
-  border: none;
-}
-
-html[data-theme="light"] .add-btn.danger {
-  background: #f44336;
-  color: #fff;
-  border: 1px solid #e57373;
-  /* subtle border for definition */
-  box-shadow: 0 2px 4px rgba(244, 67, 54, 0.09);
-}
-
-html[data-theme="light"] .add-btn.danger img {
-  filter: brightness(0) invert(1);
-}
-
-.add-btn.danger:hover:not(:disabled),
-html[data-theme="light"] .add-btn.danger:hover:not(:disabled) {
-  background: #d32f2f;
-  color: #fff;
-  filter: none;
-}
-
-.add-btn.danger:active {
-  background: #b71c1c;
-}
-
-
-/* .... For thinking ... */
-
-.typing {
-  font-style: italic;
-  color: #888;
-}
-
-.dots::after {
-  content: '';
-  display: inline-block;
-  animation: dots 1.2s steps(3, end) infinite;
-}
-
-@keyframes dots {
-  0% { content: ''; }
-  33% { content: '.'; }
-  66% { content: '..'; }
-  100% { content: '...'; }
-}
-
-
->>>>>>> 58288aba
 /* ...................... */