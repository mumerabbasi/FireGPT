--- conflicted
+++ resolved
@@ -1,4 +1,3 @@
-<<<<<<< HEAD
 """
 firegpt/src/ingest/ingest_documents.py
 
@@ -207,214 +206,4 @@
 
 
 if __name__ == "__main__":
-=======
-"""
-firegpt/src/ingest/ingest_documents.py
-
-Document ingestion pipeline: load, split and store in Chroma.
-"""
-
-from __future__ import annotations
-
-import argparse
-import logging
-import os
-from pathlib import Path
-from typing import Iterable, List
-
-from tqdm.auto import tqdm
-from tqdm.contrib.logging import logging_redirect_tqdm
-
-from langchain.schema import Document
-from langchain.text_splitter import RecursiveCharacterTextSplitter
-from langchain_community.document_loaders import (
-    PDFPlumberLoader,
-    TextLoader,
-    UnstructuredFileLoader,
-)
-from langchain_chroma import Chroma
-from langchain_huggingface.embeddings import HuggingFaceEmbeddings
-
-# ----------------------------------------------------------------------------
-# Configuration and Logging
-# ----------------------------------------------------------------------------
-
-# Reduce noisy warnings from transformers
-os.environ.setdefault("TRANSFORMERS_VERBOSITY", "error")
-
-logger = logging.getLogger("firegpt.ingest")
-if not logger.handlers:
-    _stream = logging.StreamHandler()
-    _file = logging.FileHandler("ingest.log")
-    _fmt = logging.Formatter("%(asctime)s [%(levelname)s] %(message)s")
-    for h in (_stream, _file):
-        h.setFormatter(_fmt)
-        logger.addHandler(h)
-logger.setLevel(logging.INFO)
-
-# Chunking parameters (in **tokens**, not characters)
-CHUNK_SIZE = int(os.getenv("FGPT_CHUNK_SIZE", "1024"))
-CHUNK_OVERLAP = int(os.getenv("FGPT_CHUNK_OVERLAP", "128"))
-COLL_NAME = os.getenv("FGPT_COLLECTION", "fire_docs")
-
-# Embedding model path (local if available)
-_EMBED_MODEL = os.getenv("FGPT_EMBED_MODEL", "../../models/bge-m3")
-_embedder = HuggingFaceEmbeddings(
-    model_name=_EMBED_MODEL,
-    model_kwargs={"local_files_only": True},
-)
-
-
-# ----------------------------------------------------------------------------
-# Document Loading
-# ----------------------------------------------------------------------------
-
-
-def _load_documents(source_dir: Path) -> List[Document]:
-    """Recursively load supported file types into LangChain ``Document``s."""
-    docs: List[Document] = []
-    paths = list(source_dir.rglob("*"))
-
-    with logging_redirect_tqdm():
-        for path in tqdm(paths, desc="Loading documents", unit="file"):
-            suffix = path.suffix.lower()
-            if suffix == ".pdf":
-                loader = PDFPlumberLoader(str(path))
-            elif suffix in {".txt", ".md"}:
-                loader = TextLoader(str(path))
-            else:
-                loader = UnstructuredFileLoader(str(path))
-
-            try:
-                docs.extend(loader.load())
-            except Exception as exc:
-                logger.warning("Skipping %s - loader failed (%s)", path.name, exc)
-
-    return docs
-
-
-# ----------------------------------------------------------------------------
-# Chunking & Processing
-# ----------------------------------------------------------------------------
-
-
-def _token_splitter() -> RecursiveCharacterTextSplitter:
-    """Return a token-aware splitter configured for Qwen/Q-style BPE."""
-    return RecursiveCharacterTextSplitter.from_tiktoken_encoder(
-        encoding_name="gpt2",  # any HF-tokenizer name is acceptable here
-        chunk_size=CHUNK_SIZE,
-        chunk_overlap=CHUNK_OVERLAP,
-        separators=["\n\n", "\n", " "],
-    )
-
-
-def _process_documents(docs: Iterable[Document]) -> List[Document]:
-    """Split documents into token-bounded chunks ready for embedding."""
-    splitter = _token_splitter()
-    processed: List[Document] = []
-
-    with logging_redirect_tqdm():
-        for doc in tqdm(docs, desc="Processing documents", unit="doc"):
-            chunks = splitter.split_documents([doc])
-            for chunk in tqdm(chunks, desc="Chunks", leave=False, unit="chunk"):
-                processed.append(
-                    Document(
-                        page_content=chunk.page_content,
-                        metadata={
-                            "source": chunk.metadata.get("source", ""),
-                            "pages": chunk.metadata.get("page", None),
-                        },
-                    )
-                )
-
-    logger.info("Prepared %d chunks", len(processed))
-    return processed
-
-
-# ----------------------------------------------------------------------------
-# Chroma Store Builders
-# ----------------------------------------------------------------------------
-
-def build_persistent_store(source_dir: str | Path, target_dir: str | Path) -> Chroma:
-    """Create or update a **persistent** Chroma database from a directory of docs."""
-    src = Path(source_dir).expanduser().resolve()
-    dst = Path(target_dir).expanduser().resolve()
-    dst.mkdir(parents=True, exist_ok=True)
-
-    logger.info("Loading documents from %s …", src)
-    raw_docs = _load_documents(src)
-    if not raw_docs:
-        raise FileNotFoundError(f"No supported documents found in {src}.")
-
-    processed = _process_documents(raw_docs)
-
-    logger.info("Upserting into Chroma at %s…", dst)
-    store = Chroma(
-        collection_name=COLL_NAME,
-        persist_directory=str(dst),
-        embedding_function=_embedder,
-    )
-    store.add_documents(processed)
-
-    count = store._collection.count()
-    logger.info("Store ready with %d vectors", count)
-    return store
-
-
-session_store = None
-
-
-def build_session_store(source_dir: str | Path) -> Chroma:
-    """Build an **in-memory** Chroma store for a one-off interactive session."""
-    """Create or update a **persistent** Chroma database from a directory of docs."""
-    global session_store
-    if session_store is None:
-        session_store = Chroma(
-            collection_name=COLL_NAME,
-            persist_directory=str("../../stores/session"),
-            embedding_function=_embedder,
-        )
-    src = Path(source_dir).expanduser().resolve()
-    raw_docs = _load_documents(src)
-    if not raw_docs:
-        raise FileNotFoundError(f"No supported documents found in {src}.")
-
-    processed = _process_documents(raw_docs)
-    session_store.add_documents(processed)
-    count = session_store._collection.count()
-    logger.info("Store ready with %d vectors", count)
-    return session_store
-
-
-# ----------------------------------------------------------------------------
-# CLI Helper
-# ----------------------------------------------------------------------------
-
-def _parse_args() -> argparse.Namespace:
-    """CLI: define and parse command-line arguments."""
-    parser = argparse.ArgumentParser(description="Ingest documents into Chroma store.")
-    parser.add_argument("--source", default="docs/local", help="Directory with PDFs/docs")
-    parser.add_argument("--target", default="stores/local", help="Directory to hold Chroma DB")
-    parser.add_argument(
-        "--overwrite", action="store_true", help="Delete the target directory before writing"
-    )
-    return parser.parse_args()
-
-
-def main() -> None:
-    """CLI entry-point."""
-    args = _parse_args()
-    target = Path(args.target)
-
-    if args.overwrite and target.exists():
-        import shutil
-
-        shutil.rmtree(target)
-        logger.info("Removed existing store at %s", target)
-
-    build_persistent_store(args.source, args.target)
-
-
-if __name__ == "__main__":
->>>>>>> 58288aba
     main()