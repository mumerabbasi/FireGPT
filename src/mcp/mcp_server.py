--- conflicted
+++ resolved
@@ -1,606 +1,308 @@
-<<<<<<< HEAD
-#!/usr/bin/env python
-"""
-firegpt/src/mcp_server/mcp_server.py
-
-FastMCP server exposing document retrieval (vector search) and
-fire-danger assessment.
-"""
-
-import json
-import logging
-import os
-from pathlib import Path
-from typing import List
-
-from fastmcp import FastMCP
-from pydantic import BaseModel
-from langchain_community.cross_encoders import HuggingFaceCrossEncoder
-from langchain.retrievers.document_compressors import CrossEncoderReranker
-from langchain.retrievers import ContextualCompressionRetriever
-from langchain_huggingface.embeddings import HuggingFaceEmbeddings
-from langchain_chroma import Chroma
-
-from forest_fire_gee import Client as FireGEE
-from forest_fire_gee.models import (
-    FireDangerRequest,
-    FireDangerResponse,
-    BoundingBox,
-)
-from forest_fire_gee.api.default import assess_fire_danger_assess_fire_danger_post
-from forest_fire_gee.types import Response
-
-# ----------------------------------------------------------------------------
-# Configuration & Logging
-# ----------------------------------------------------------------------------
-
-# DB Paths and Configuration
-DB_PATH_SESSION = Path(os.getenv("FGPT_DB_PATH_SESSION", "stores/session"))
-DB_PATH_LOCAL = Path(os.getenv("FGPT_DB_PATH_LOCAL", "stores/local"))
-DB_PATH_GLOBAL = Path(os.getenv("FGPT_DB_PATH_GLOBAL", "stores/global"))
-
-EMB_MODEL = Path(os.getenv("FGPT_EMBED_MODEL", "models/bge-m3"))
-RERANK_MODEL = Path(os.getenv("FGPT_RERANK_MODEL", "models/bge-reranker-v2-m3"))
-COLL_NAME = os.getenv("FGPT_COLLECTION", "fire_docs")
-CANDIDATE_K = int(os.getenv("FGPT_CANDIDATE_K", "50"))
-TOP_K = int(os.getenv("FGPT_TOP_K", "5"))
-
-# MCP Server Configuration
-HOST = os.getenv("FGPT_HOST", "0.0.0.0")
-PORT = int(os.getenv("FGPT_PORT", "7790"))
-
-# Logging Configuration
-logging.basicConfig(level=logging.INFO, format="%(asctime)s %(levelname)-8s %(message)s")
-LOG = logging.getLogger("firegpt.fastmcp")
-
-# ----------------------------------------------------------------------------
-# External Clients & Vector Store
-# ----------------------------------------------------------------------------
-
-# FireGEE API client
-client = FireGEE(base_url="https://api.firefirefire.lol")
-
-# Embedding model
-LOG.info("Loading embeddings from %s …", EMB_MODEL)
-LOG.info("Loading reranker from %s …", RERANK_MODEL)
-_embedder = HuggingFaceEmbeddings(model_name=str(EMB_MODEL), model_kwargs={"local_files_only": True})
-
-# Reranker model
-_cross_encoder = HuggingFaceCrossEncoder(
-    model_name=str(RERANK_MODEL),
-    model_kwargs={
-        "device": "cuda",
-        "local_files_only": True,
-    },
-)
-
-_reranker = CrossEncoderReranker(model=_cross_encoder, top_n=TOP_K)
-
-# Initialize Chroma vector stores
-LOG.info("Connecting to ChromaDB at %s, collection '%s'…", DB_PATH_SESSION, COLL_NAME)
-_store_session = Chroma(collection_name=COLL_NAME, persist_directory=str(DB_PATH_SESSION), embedding_function=_embedder)
-
-LOG.info("Connecting to ChromaDB at %s, collection '%s'…", DB_PATH_LOCAL, COLL_NAME)
-_store_local = Chroma(collection_name=COLL_NAME, persist_directory=str(DB_PATH_LOCAL), embedding_function=_embedder)
-
-LOG.info("Connecting to ChromaDB at %s, collection '%s'…", DB_PATH_GLOBAL, COLL_NAME)
-_store_global = Chroma(collection_name=COLL_NAME, persist_directory=str(DB_PATH_GLOBAL), embedding_function=_embedder)
-
-# Wrap each vector store in a ContextualCompressionRetriever
-_retriever_session = ContextualCompressionRetriever(
-    base_retriever=_store_session.as_retriever(search_kwargs={"k": CANDIDATE_K}),
-    base_compressor=_reranker,
-)
-
-_retriever_local = ContextualCompressionRetriever(
-    base_retriever=_store_local.as_retriever(search_kwargs={"k": CANDIDATE_K}),
-    base_compressor=_reranker,
-)
-
-_retriever_global = ContextualCompressionRetriever(
-    base_retriever=_store_global.as_retriever(search_kwargs={"k": CANDIDATE_K}),
-    base_compressor=_reranker,
-)
-
-
-# ----------------------------------------------------------------------------
-# Pydantic Schemas
-# ----------------------------------------------------------------------------
-
-class DocHit(BaseModel):
-    """Single vector-search hit."""
-
-    id: str
-    pdf: str
-    pages: int
-    text: str
-    score: float
-
-
-class MetaEntry(BaseModel):
-    """Metadata entry for `docs/metadata` resource."""
-
-    id: str
-    pdf: str
-    pages: str
-
-
-# ----------------------------------------------------------------------------
-# FastMCP Resources & Tools
-# ----------------------------------------------------------------------------
-
-mcp = FastMCP("FireGPT-All-In-One")
-
-
-@mcp.resource("data://docs/metadata")
-def docs_metadata() -> List[MetaEntry]:
-    """Return id, source PDF path and pages for every stored chunk."""
-
-    data = _store_local.get(include=["metadatas", "ids"])
-    entries: List[MetaEntry] = []
-    for idx, meta in zip(data["ids"], data["metadatas"]):
-        entries.append(MetaEntry(id=idx, pdf=meta.get("source", ""), pages=meta.get("pages", "?")))
-    return entries
-
-
-@mcp.tool
-def retrieve_chunks_session(
-    query: str,
-) -> List[DocHit]:
-    """Semantic retrieval with relevance scores of FireFighting SOPs from the user-provided docs.
-
-    Parameters
-    ----------
-    query : str
-        Natural-language search string.
-
-    Returns
-    -------
-    List[DocHit]
-        Vector hits including their similarity score ∈ [0, 1].
-    """
-    docs = _retriever_session.invoke(query)
-    hits: List[DocHit] = []
-    logging.info(f"Retrieved {len(docs)} chunks from session store.")
-    for doc in docs:
-        meta = doc.metadata or {}
-        hits.append(
-            DocHit(
-                id=meta.get("id", ""),
-                pdf=meta.get("source", ""),
-                pages=meta.get("pages", -1),
-                text=doc.page_content,
-                score=float(doc.metadata.get("rerank_score", 1.0)),
-            )
-        )
-    return hits
-
-
-@mcp.tool
-def retrieve_chunks_local(
-    query: str,
-) -> List[DocHit]:
-    """Semantic retrieval with relevance scores of FireFighting SOPs implemented in my region.
-
-    Parameters
-    ----------
-    query : str
-        Natural-language search string.
-
-    Returns
-    -------
-    List[DocHit]
-        Vector hits including their similarity score ∈ [0, 1].
-    """
-    docs = _retriever_local.invoke(query)
-    hits: List[DocHit] = []
-    logging.info(f"Retrieved {len(docs)} chunks from local store.")
-    for doc in docs:
-        meta = doc.metadata or {}
-        hits.append(
-            DocHit(
-                id=meta.get("id", ""),
-                pdf=meta.get("source", ""),
-                pages=meta.get("pages", -1),
-                text=doc.page_content,
-                score=float(doc.metadata.get("rerank_score", 1.0)),
-            )
-        )
-    return hits
-
-
-@mcp.tool
-def retrieve_chunks_global(
-    query: str,
-) -> List[DocHit]:
-    """Semantic retrieval with relevance scores of FireFighting SOPs implemented in my region.
-
-    Parameters
-    ----------
-    query : str
-        Natural-language search string.
-
-    Returns
-    -------
-    List[DocHit]
-        Vector hits including their similarity score ∈ [0, 1].
-    """
-    docs = _retriever_global.invoke(query)
-    hits: List[DocHit] = []
-    logging.info(f"Retrieved {len(docs)} chunks from global store.")
-    for doc in docs:
-        meta = doc.metadata or {}
-        hits.append(
-            DocHit(
-                id=meta.get("id", ""),
-                pdf=meta.get("source", ""),
-                pages=meta.get("pages", -1),
-                text=doc.page_content,
-                score=float(doc.metadata.get("rerank_score", 1.0)),
-            )
-        )
-    return hits
-
-
-@mcp.tool
-def assess_fire_danger(
-    top_left_lat: float = 47.6969,
-    top_left_lon: float = 7.9468,
-    bottom_right_lat: float = 47.7024,
-    bottom_right_lon: float = 7.9901,
-) -> FireDangerResponse | None:
-    """
-    Assess fire danger at a given bounding box using the FireGEE API. Required parameters:
-    - top_left_lat: Latitude of the top-left corner of the bounding box.
-    - top_left_lon: Longitude of the top-left corner of the bounding box.
-    - bottom_right_lat: Latitude of the bottom-right corner of the bounding box.
-    - bottom_right_lon: Longitude of the bottom-right corner of the bounding box.
-    Uses the FireGEE API to get the fire danger assessment.
-    It divides the given bbox into a grid. At the center of each grid cell, it calcualtes params like vegetation type,
-    vegetation amount, slope, weather, wind speed and direction etc. This could tell in which direction, fire is most
-    likely to spread. Also, it checks if there are any critical buildings near or inside the bounding box. Based on
-    that, it calculates a risk score for each of those buildings.
-
-    Returns a json.
-    """
-    subgrid_size_m: int = 250
-    forecast_hours: int = 1
-    poi_search_buffer_m: int = 1000
-    bbox = BoundingBox(
-        top_left_lat=top_left_lat,
-        top_left_lon=top_left_lon,
-        bottom_right_lat=bottom_right_lat,
-        bottom_right_lon=bottom_right_lon,
-    )
-    payload = FireDangerRequest(
-        bbox=bbox,
-        subgrid_size_m=subgrid_size_m,
-        forecast_hours=forecast_hours,
-        poi_search_buffer_m=poi_search_buffer_m,
-    )
-
-    response: Response[FireDangerResponse] = assess_fire_danger_assess_fire_danger_post.sync_detailed(
-        client=client, body=payload
-    )
-    if response.status_code == 200:
-        body = json.loads(response.content)
-        return FireDangerResponse(**body)
-
-    LOG.error("FireGEE API error: %s", response.status_code)
-    return None
-
-
-# ----------------------------------------------------------------------------
-# Server Entry Point
-# ----------------------------------------------------------------------------
-
-if __name__ == "__main__":
-    LOG.info("Starting FireGPT FastMCP server on %s:%d …", HOST, PORT)
-    mcp.run(transport="streamable-http", host=HOST, port=PORT)
-=======
-#!/usr/bin/env python
-"""
-firegpt/src/mcp_server/mcp_server.py
-
-FastMCP server exposing document retrieval (vector search) and
-fire-danger assessment.
-"""
-
-import json
-import logging
-import os
-from pathlib import Path
-from typing import List
-
-from fastmcp import FastMCP
-from pydantic import BaseModel
-from langchain_community.cross_encoders import HuggingFaceCrossEncoder
-from langchain.retrievers.document_compressors import CrossEncoderReranker
-from langchain.retrievers import ContextualCompressionRetriever
-from langchain_huggingface.embeddings import HuggingFaceEmbeddings
-from langchain_chroma import Chroma
-
-from forest_fire_gee import Client as FireGEE
-from forest_fire_gee.models import (
-    FireDangerRequest,
-    FireDangerResponse,
-    BoundingBox,
-)
-from forest_fire_gee.api.default import assess_fire_danger_assess_fire_danger_post
-from forest_fire_gee.types import Response
-import sys
-# ----------------------------------------------------------------------------
-# Configuration & Logging
-# ----------------------------------------------------------------------------
-print("Loading FireGPT FastMCP server configuration...")
-# DB Paths and Configuration
-DB_PATH_SESSION = Path(os.getenv("FGPT_DB_PATH_SESSION", "stores/session"))
-DB_PATH_LOCAL = Path(os.getenv("FGPT_DB_PATH_LOCAL", "stores/local"))
-DB_PATH_GLOBAL = Path(os.getenv("FGPT_DB_PATH_GLOBAL", "stores/global"))
-os.environ['SENTENCE_TRANSFORMERS_HOME']="/app/mcp/models"
-
-EMB_MODEL = Path(os.getenv("FGPT_EMBED_MODEL", "/app/mcp/models/bge-m3"))
-RERANK_MODEL = Path(os.getenv("FGPT_RERANK_MODEL", "/app/mcp/models/bge-reranker-v2-m3"))
-COLL_NAME = os.getenv("FGPT_COLLECTION", "fire_docs")
-CANDIDATE_K = int(os.getenv("FGPT_CANDIDATE_K", "50"))
-TOP_K = int(os.getenv("FGPT_TOP_K", "5"))
-
-# MCP Server Configuration
-HOST = os.getenv("FGPT_HOST", "0.0.0.0")
-PORT = int(os.getenv("FGPT_PORT", "7790"))
-
-# Logging Configuration
-logging.basicConfig(level=logging.INFO, format="%(asctime)s %(levelname)-8s %(message)s")
-LOG = logging.getLogger("firegpt.fastmcp")
-
-# Create a stream handler that writes to stdout/stderr
-handler = logging.StreamHandler(sys.stderr) # or sys.stderr
-formatter = logging.Formatter("%(asctime)s %(levelname)-8s %(message)s")
-handler.setFormatter(formatter)
-LOG.addHandler(handler)
-
-# ----------------------------------------------------------------------------
-# External Clients & Vector Store
-# ----------------------------------------------------------------------------
-
-# FireGEE API client
-fireGeeUrl = os.getenv("FIRESPREAD_API_URL", "https://api.firefirefire.lol")
-client = FireGEE(base_url=fireGeeUrl)
-
-# Embedding model
-LOG.info("Loading embeddings from %s …", EMB_MODEL)
-# Set local path to the embedding model if available
-
-LOG.info("Using local embedding model at %s", EMB_MODEL)
-_embedder = HuggingFaceEmbeddings(model_name=str(EMB_MODEL), model_kwargs={"local_files_only": True})
-
-# Reranker model
-_cross_encoder = HuggingFaceCrossEncoder(
-    model_name=str(RERANK_MODEL),
-    model_kwargs={
-        "local_files_only": True,
-    },
-)
-
-_reranker = CrossEncoderReranker(model=_cross_encoder, top_n=TOP_K)
-
-# Initialize Chroma vector stores
-LOG.info("Connecting to ChromaDB at %s, collection '%s'…", DB_PATH_SESSION, COLL_NAME)
-_store_session = Chroma(collection_name=COLL_NAME, persist_directory=str(DB_PATH_SESSION), embedding_function=_embedder)
-
-LOG.info("Connecting to ChromaDB at %s, collection '%s'…", DB_PATH_LOCAL, COLL_NAME)
-_store_local = Chroma(collection_name=COLL_NAME, persist_directory=str(DB_PATH_LOCAL), embedding_function=_embedder)
-
-LOG.info("Connecting to ChromaDB at %s, collection '%s'…", DB_PATH_GLOBAL, COLL_NAME)
-_store_global = Chroma(collection_name=COLL_NAME, persist_directory=str(DB_PATH_GLOBAL), embedding_function=_embedder)
-
-# Wrap each vector store in a ContextualCompressionRetriever
-_retriever_session = ContextualCompressionRetriever(
-    base_retriever=_store_session.as_retriever(search_kwargs={"k": CANDIDATE_K}),
-    base_compressor=_reranker,
-)
-
-_retriever_local = ContextualCompressionRetriever(
-    base_retriever=_store_local.as_retriever(search_kwargs={"k": CANDIDATE_K}),
-    base_compressor=_reranker,
-)
-
-_retriever_global = ContextualCompressionRetriever(
-    base_retriever=_store_global.as_retriever(search_kwargs={"k": CANDIDATE_K}),
-    base_compressor=_reranker,
-)
-
-
-# ----------------------------------------------------------------------------
-# Pydantic Schemas
-# ----------------------------------------------------------------------------
-
-class DocHit(BaseModel):
-    """Single vector-search hit."""
-
-    id: str
-    pdf: str
-    pages: int
-    text: str
-    score: float
-
-
-class MetaEntry(BaseModel):
-    """Metadata entry for `docs/metadata` resource."""
-
-    id: str
-    pdf: str
-    pages: str
-
-
-# ----------------------------------------------------------------------------
-# FastMCP Resources & Tools
-# ----------------------------------------------------------------------------
-
-mcp = FastMCP("FireGPT-All-In-One")
-
-
-@mcp.resource("data://docs/metadata")
-def docs_metadata() -> List[MetaEntry]:
-    """Return id, source PDF path and pages for every stored chunk."""
-
-    data = _store_local.get(include=["metadatas", "ids"])
-    entries: List[MetaEntry] = []
-    for idx, meta in zip(data["ids"], data["metadatas"]):
-        entries.append(MetaEntry(id=idx, pdf=meta.get("source", ""), pages=meta.get("pages", "?")))
-    return entries
-
-
-@mcp.tool
-def retrieve_chunks_session(
-    query: str,
-) -> List[DocHit]:
-    """Semantic retrieval with relevance scores of FireFighting SOPs from the user-provided docs.
-
-    Parameters
-    ----------
-    query : str
-        Natural-language search string.
-
-    Returns
-    -------
-    List[DocHit]
-        Vector hits including their similarity score ∈ [0, 1].
-    """
-    docs = _retriever_session.invoke(query)
-    hits: List[DocHit] = []
-    for doc in docs:
-        meta = doc.metadata or {}
-        hits.append(
-            DocHit(
-                id=meta.get("id", ""),
-                pdf=meta.get("source", ""),
-                pages=meta.get("pages", -1),
-                text=doc.page_content,
-                score=float(doc.metadata.get("rerank_score", 1.0)),
-            )
-        )
-    return hits
-
-
-@mcp.tool
-def retrieve_chunks_local(
-    query: str,
-) -> List[DocHit]:
-    """Semantic retrieval with relevance scores of FireFighting SOPs implemented in my region.
-
-    Parameters
-    ----------
-    query : str
-        Natural-language search string.
-
-    Returns
-    -------
-    List[DocHit]
-        Vector hits including their similarity score ∈ [0, 1].
-    """
-    docs = _retriever_local.invoke(query)
-    hits: List[DocHit] = []
-    for doc in docs:
-        meta = doc.metadata or {}
-        hits.append(
-            DocHit(
-                id=meta.get("id", ""),
-                pdf=meta.get("source", ""),
-                pages=meta.get("pages", -1),
-                text=doc.page_content,
-                score=float(doc.metadata.get("rerank_score", 1.0)),
-            )
-        )
-    return hits
-
-
-@mcp.tool
-def retrieve_chunks_global(
-    query: str,
-) -> List[DocHit]:
-    """Semantic retrieval with relevance scores of FireFighting SOPs implemented in my region.
-
-    Parameters
-    ----------
-    query : str
-        Natural-language search string.
-
-    Returns
-    -------
-    List[DocHit]
-        Vector hits including their similarity score ∈ [0, 1].
-    """
-    docs = _retriever_global.invoke(query)
-    hits: List[DocHit] = []
-    for doc in docs:
-        meta = doc.metadata or {}
-        hits.append(
-            DocHit(
-                id=meta.get("id", ""),
-                pdf=meta.get("source", ""),
-                pages=meta.get("pages", -1),
-                text=doc.page_content,
-                score=float(doc.metadata.get("rerank_score", 1.0)),
-            )
-        )
-    return hits
-
-
-@mcp.tool
-def assess_fire_danger(
-    top_left_lat: float = 47.6969,
-    top_left_lon: float = 7.9468,
-    bottom_right_lat: float = 47.7024,
-    bottom_right_lon: float = 7.9901,
-) -> FireDangerResponse | None:
-    """
-    Assess fire danger at a given bounding box using the FireGEE API. Required parameters:
-    - top_left_lat: Latitude of the top-left corner of the bounding box.
-    - top_left_lon: Longitude of the top-left corner of the bounding box.
-    - bottom_right_lat: Latitude of the bottom-right corner of the bounding box.
-    - bottom_right_lon: Longitude of the bottom-right corner of the bounding box.
-    Uses the FireGEE API to get the fire danger assessment.
-    It divides the given bbox into a grid. At the center of each grid cell, it calcualtes params like vegetation type,
-    vegetation amount, slope, weather, wind speed and direction etc. This could tell in which direction, fire is most
-    likely to spread. Also, it checks if there are any critical buildings near or inside the bounding box. Based on
-    that, it calculates a risk score for each of those buildings.
-
-    Returns a json.
-    """
-    subgrid_size_m: int = 50
-    forecast_hours: int = 1
-    poi_search_buffer_m: int = 200
-    bbox = BoundingBox(
-        top_left_lat=top_left_lat,
-        top_left_lon=top_left_lon,
-        bottom_right_lat=bottom_right_lat,
-        bottom_right_lon=bottom_right_lon,
-    )
-    payload = FireDangerRequest(
-        bbox=bbox,
-        subgrid_size_m=subgrid_size_m,
-        forecast_hours=forecast_hours,
-        poi_search_buffer_m=poi_search_buffer_m,
-    )
-
-    response: Response[FireDangerResponse] = assess_fire_danger_assess_fire_danger_post.sync_detailed(
-        client=client, body=payload
-    )
-    if response.status_code == 200:
-        body = json.loads(response.content)
-        return FireDangerResponse(**body)
-
-    LOG.error("FireGEE API error: %s", response.status_code)
-    return None
-
-
-# ----------------------------------------------------------------------------
-# Server Entry Point
-# ----------------------------------------------------------------------------
-
-if __name__ == "__main__":
-    print("Starting FireGPT FastMCP server...")
-    LOG.info("Starting FireGPT FastMCP server on %s:%d …", HOST, PORT)
-    mcp.run(transport="streamable-http", host=HOST, port=PORT)
->>>>>>> 58288aba
+#!/usr/bin/env python
+"""
+firegpt/src/mcp_server/mcp_server.py
+
+FastMCP server exposing document retrieval (vector search) and
+fire-danger assessment.
+"""
+
+import json
+import logging
+import os
+from pathlib import Path
+from typing import List
+
+from fastmcp import FastMCP
+from pydantic import BaseModel
+from langchain_community.cross_encoders import HuggingFaceCrossEncoder
+from langchain.retrievers.document_compressors import CrossEncoderReranker
+from langchain.retrievers import ContextualCompressionRetriever
+from langchain_huggingface.embeddings import HuggingFaceEmbeddings
+from langchain_chroma import Chroma
+
+from forest_fire_gee import Client as FireGEE
+from forest_fire_gee.models import (
+    FireDangerRequest,
+    FireDangerResponse,
+    BoundingBox,
+)
+from forest_fire_gee.api.default import assess_fire_danger_assess_fire_danger_post
+from forest_fire_gee.types import Response
+import sys
+# ----------------------------------------------------------------------------
+# Configuration & Logging
+# ----------------------------------------------------------------------------
+print("Loading FireGPT FastMCP server configuration...")
+# DB Paths and Configuration
+DB_PATH_SESSION = Path(os.getenv("FGPT_DB_PATH_SESSION", "stores/session"))
+DB_PATH_LOCAL = Path(os.getenv("FGPT_DB_PATH_LOCAL", "stores/local"))
+DB_PATH_GLOBAL = Path(os.getenv("FGPT_DB_PATH_GLOBAL", "stores/global"))
+os.environ['SENTENCE_TRANSFORMERS_HOME']="/app/mcp/models"
+
+EMB_MODEL = Path(os.getenv("FGPT_EMBED_MODEL", "/app/mcp/models/bge-m3"))
+RERANK_MODEL = Path(os.getenv("FGPT_RERANK_MODEL", "/app/mcp/models/bge-reranker-v2-m3"))
+COLL_NAME = os.getenv("FGPT_COLLECTION", "fire_docs")
+CANDIDATE_K = int(os.getenv("FGPT_CANDIDATE_K", "50"))
+TOP_K = int(os.getenv("FGPT_TOP_K", "5"))
+
+# MCP Server Configuration
+HOST = os.getenv("FGPT_HOST", "0.0.0.0")
+PORT = int(os.getenv("FGPT_PORT", "7790"))
+
+# Logging Configuration
+logging.basicConfig(level=logging.INFO, format="%(asctime)s %(levelname)-8s %(message)s")
+LOG = logging.getLogger("firegpt.fastmcp")
+
+# Create a stream handler that writes to stdout/stderr
+handler = logging.StreamHandler(sys.stderr) # or sys.stderr
+formatter = logging.Formatter("%(asctime)s %(levelname)-8s %(message)s")
+handler.setFormatter(formatter)
+LOG.addHandler(handler)
+
+# ----------------------------------------------------------------------------
+# External Clients & Vector Store
+# ----------------------------------------------------------------------------
+
+# FireGEE API client
+fireGeeUrl = os.getenv("FIRESPREAD_API_URL", "https://api.firefirefire.lol")
+client = FireGEE(base_url=fireGeeUrl)
+
+# Embedding model
+LOG.info("Loading embeddings from %s …", EMB_MODEL)
+# Set local path to the embedding model if available
+
+LOG.info("Using local embedding model at %s", EMB_MODEL)
+_embedder = HuggingFaceEmbeddings(model_name=str(EMB_MODEL), model_kwargs={"local_files_only": True})
+
+# Reranker model
+_cross_encoder = HuggingFaceCrossEncoder(
+    model_name=str(RERANK_MODEL),
+    model_kwargs={
+        "local_files_only": True,
+    },
+)
+
+_reranker = CrossEncoderReranker(model=_cross_encoder, top_n=TOP_K)
+
+# Initialize Chroma vector stores
+LOG.info("Connecting to ChromaDB at %s, collection '%s'…", DB_PATH_SESSION, COLL_NAME)
+_store_session = Chroma(collection_name=COLL_NAME, persist_directory=str(DB_PATH_SESSION), embedding_function=_embedder)
+
+LOG.info("Connecting to ChromaDB at %s, collection '%s'…", DB_PATH_LOCAL, COLL_NAME)
+_store_local = Chroma(collection_name=COLL_NAME, persist_directory=str(DB_PATH_LOCAL), embedding_function=_embedder)
+
+LOG.info("Connecting to ChromaDB at %s, collection '%s'…", DB_PATH_GLOBAL, COLL_NAME)
+_store_global = Chroma(collection_name=COLL_NAME, persist_directory=str(DB_PATH_GLOBAL), embedding_function=_embedder)
+
+# Wrap each vector store in a ContextualCompressionRetriever
+_retriever_session = ContextualCompressionRetriever(
+    base_retriever=_store_session.as_retriever(search_kwargs={"k": CANDIDATE_K}),
+    base_compressor=_reranker,
+)
+
+_retriever_local = ContextualCompressionRetriever(
+    base_retriever=_store_local.as_retriever(search_kwargs={"k": CANDIDATE_K}),
+    base_compressor=_reranker,
+)
+
+_retriever_global = ContextualCompressionRetriever(
+    base_retriever=_store_global.as_retriever(search_kwargs={"k": CANDIDATE_K}),
+    base_compressor=_reranker,
+)
+
+
+# ----------------------------------------------------------------------------
+# Pydantic Schemas
+# ----------------------------------------------------------------------------
+
+class DocHit(BaseModel):
+    """Single vector-search hit."""
+
+    id: str
+    pdf: str
+    pages: int
+    text: str
+    score: float
+
+
+class MetaEntry(BaseModel):
+    """Metadata entry for `docs/metadata` resource."""
+
+    id: str
+    pdf: str
+    pages: str
+
+
+# ----------------------------------------------------------------------------
+# FastMCP Resources & Tools
+# ----------------------------------------------------------------------------
+
+mcp = FastMCP("FireGPT-All-In-One")
+
+
+@mcp.resource("data://docs/metadata")
+def docs_metadata() -> List[MetaEntry]:
+    """Return id, source PDF path and pages for every stored chunk."""
+
+    data = _store_local.get(include=["metadatas", "ids"])
+    entries: List[MetaEntry] = []
+    for idx, meta in zip(data["ids"], data["metadatas"]):
+        entries.append(MetaEntry(id=idx, pdf=meta.get("source", ""), pages=meta.get("pages", "?")))
+    return entries
+
+
+@mcp.tool
+def retrieve_chunks_session(
+    query: str,
+) -> List[DocHit]:
+    """Semantic retrieval with relevance scores of FireFighting SOPs from the user-provided docs.
+
+    Parameters
+    ----------
+    query : str
+        Natural-language search string.
+
+    Returns
+    -------
+    List[DocHit]
+        Vector hits including their similarity score ∈ [0, 1].
+    """
+    docs = _retriever_session.invoke(query)
+    hits: List[DocHit] = []
+    logging.info(f"Retrieved {len(docs)} chunks from session store.")
+    for doc in docs:
+        meta = doc.metadata or {}
+        hits.append(
+            DocHit(
+                id=meta.get("id", ""),
+                pdf=meta.get("source", ""),
+                pages=meta.get("pages", -1),
+                text=doc.page_content,
+                score=float(doc.metadata.get("rerank_score", 1.0)),
+            )
+        )
+    return hits
+
+
+@mcp.tool
+def retrieve_chunks_local(
+    query: str,
+) -> List[DocHit]:
+    """Semantic retrieval with relevance scores of FireFighting SOPs implemented in my region.
+
+    Parameters
+    ----------
+    query : str
+        Natural-language search string.
+
+    Returns
+    -------
+    List[DocHit]
+        Vector hits including their similarity score ∈ [0, 1].
+    """
+    docs = _retriever_local.invoke(query)
+    hits: List[DocHit] = []
+    logging.info(f"Retrieved {len(docs)} chunks from local store.")
+    for doc in docs:
+        meta = doc.metadata or {}
+        hits.append(
+            DocHit(
+                id=meta.get("id", ""),
+                pdf=meta.get("source", ""),
+                pages=meta.get("pages", -1),
+                text=doc.page_content,
+                score=float(doc.metadata.get("rerank_score", 1.0)),
+            )
+        )
+    return hits
+
+
+@mcp.tool
+def retrieve_chunks_global(
+    query: str,
+) -> List[DocHit]:
+    """Semantic retrieval with relevance scores of FireFighting SOPs implemented in my region.
+
+    Parameters
+    ----------
+    query : str
+        Natural-language search string.
+
+    Returns
+    -------
+    List[DocHit]
+        Vector hits including their similarity score ∈ [0, 1].
+    """
+    docs = _retriever_global.invoke(query)
+    hits: List[DocHit] = []
+    logging.info(f"Retrieved {len(docs)} chunks from global store.")
+    for doc in docs:
+        meta = doc.metadata or {}
+        hits.append(
+            DocHit(
+                id=meta.get("id", ""),
+                pdf=meta.get("source", ""),
+                pages=meta.get("pages", -1),
+                text=doc.page_content,
+                score=float(doc.metadata.get("rerank_score", 1.0)),
+            )
+        )
+    return hits
+
+
+@mcp.tool
+def assess_fire_danger(
+    top_left_lat: float = 47.6969,
+    top_left_lon: float = 7.9468,
+    bottom_right_lat: float = 47.7024,
+    bottom_right_lon: float = 7.9901,
+) -> FireDangerResponse | None:
+    """
+    Assess fire danger at a given bounding box using the FireGEE API. Required parameters:
+    - top_left_lat: Latitude of the top-left corner of the bounding box.
+    - top_left_lon: Longitude of the top-left corner of the bounding box.
+    - bottom_right_lat: Latitude of the bottom-right corner of the bounding box.
+    - bottom_right_lon: Longitude of the bottom-right corner of the bounding box.
+    Uses the FireGEE API to get the fire danger assessment.
+    It divides the given bbox into a grid. At the center of each grid cell, it calcualtes params like vegetation type,
+    vegetation amount, slope, weather, wind speed and direction etc. This could tell in which direction, fire is most
+    likely to spread. Also, it checks if there are any critical buildings near or inside the bounding box. Based on
+    that, it calculates a risk score for each of those buildings.
+
+    Returns a json.
+    """
+    subgrid_size_m: int = 50
+    forecast_hours: int = 1
+    poi_search_buffer_m: int = 200
+    bbox = BoundingBox(
+        top_left_lat=top_left_lat,
+        top_left_lon=top_left_lon,
+        bottom_right_lat=bottom_right_lat,
+        bottom_right_lon=bottom_right_lon,
+    )
+    payload = FireDangerRequest(
+        bbox=bbox,
+        subgrid_size_m=subgrid_size_m,
+        forecast_hours=forecast_hours,
+        poi_search_buffer_m=poi_search_buffer_m,
+    )
+
+    response: Response[FireDangerResponse] = assess_fire_danger_assess_fire_danger_post.sync_detailed(
+        client=client, body=payload
+    )
+    if response.status_code == 200:
+        body = json.loads(response.content)
+        return FireDangerResponse(**body)
+
+    LOG.error("FireGEE API error: %s", response.status_code)
+    return None
+
+
+# ----------------------------------------------------------------------------
+# Server Entry Point
+# ----------------------------------------------------------------------------
+
+if __name__ == "__main__":
+    print("Starting FireGPT FastMCP server...")
+    LOG.info("Starting FireGPT FastMCP server on %s:%d …", HOST, PORT)
+    mcp.run(transport="streamable-http", host=HOST, port=PORT)